--- conflicted
+++ resolved
@@ -2,99 +2,6 @@
 
 :eyes: https://ibgib.space - check out the prototype! :eyes:
 
-<<<<<<< HEAD
-:under_construction: Major reorg/refactor in progress! :under_construction:
-
-## tl;dr
-
-Ibgib is a DLT approach that enables distributed computation with an
-architectural focus on _sovereignty_ and _time_. Its primitives include a unique
-content addressing scheme (`ib^gib`), which provides a stronger version of
-Merkle links to provide contextualized cryptographic integrity per use case, as
-well as enhanced code-as-data & metadata that sits alongside derivative data.
-Each datum is like its own repository, which means you have snapshots of data in
-time, as well as the timeline of data itself. Timelines can branch to create
-other sovereign entities, each with their own timelines. Attention of
-participants (human, microservice, ai, bot, iot device, company, etc.) determine
-which timelines get extended.
-
-**This enables a completely different approach to distributed computation and collaboration, among all web3/DLT approaches atow.**
-
-_note: ibgib's DLT architecture [evolved parallel](https://en.wikipedia.org/wiki/Parallel_evolution) to Bitcoin.  The common ground was distributed computation, but ibgib did not take an existing thing called a "blockchain" and try to build computation around that. ibgib's content addressing stemmed from the idea of Gödelian numbers via hashes, which came with the added benefit of checksums which extend to entire graphs (& much more)._
-
-## about this repo
-
-This repo is like a monorepo in that it holds the directory structure of the
-ibgib source code base, as well as some shared files that are indeed used in
-individual libs/app projects (e.g. `tsconfig.base.json`). However, each
-individual project has its own repository. So this repo should be cloned first,
-and any subsequent project cloned should be placed within the appropriate child
-directory. Newly added projects should follow this pattern, as well as added to
-the `.gitignore` of this repo.
-
-
-# ibgib libraries
-
-These libraries have their own repositories (so they will not appear here
-if this repo is freshly installed).
-
-## [ts-gib](https://gitlab.com/ibgib/ts-gib)
-
-Lowest level lib that creates raw ibgibs, transforms, etc., which build out
-ibgib graphs.
-
-## [core-gib](https://gitlab.com/ibgib/core-gib)
-
-Lib that sits on top of the ts-gib graphing lib to provide opinionated base
-class architecture and helpers for creating ibgibs with behavior ("witnesses")
-including spaces (dual of "nodes" in many DLTs), apps, robbots and more.
-
-## [encrypt-gib](https://github.com/wraiford/encrypt-gib)
-
-Encryption lib that uses a custom, novel & UNPROVEN (i.e. WEAK) encryption
-algorithm that primarily leverages hashes as just-in-time one-time use pads.
-
-_note: It may be considered ["inefficient" at first glance](https://www.reddit.com/r/cryptography/comments/qxlxip/comment/hlas0ci/?utm_source=share&utm_medium=web2x&context=3), but remember, ibgib is about reducing complexity and increasing interoperability/portability. So "efficiency" is not local defined only in execution speed/size terms._
-
-
-# ibgib apps
-
-## ibgib (CLI)
-
-_note: this is named simply "ibgib" because of a limitation of the node bin executable, OR my limitation of misunderstanding._
-
-## [ionic-gib](./archive/ionic-gib)
-
-Ibgib's prototype app, ionic-gib is an Ionic project, with Capacitor & Angular,
-which can target:
-
-1. SPA web page
-2. Android app
-3. iOS app
-4. FireFox add-on
-5. Chrome extension (and other chromium-based browsers)
-
-ATOW ionic-gib can be seen in action at https://ibgib.space
-
-_note: ionic-gib is archived because with the current code reorg/refactor, we will be creating a more solid code base._
-
-## [keystone-gib](./archive/keystone-gib)
-
-Keystones are meant to provide an "on-chain" identity mechanism used in
-authentication & authorization for humans and non-humans alike, in a
-decentralized environment. This is made possible through ibgib's unique DLT
-which focuses is on-chain semantic versioning, i.e., cryptographically
-reinforced timelines of anything - text, pictures, compositions, collaborations,
-etc. Most existing approaches involve a certificate check, which is logged
-out-of-band. In contrast, keystones enable on-chain and auditable identity
-authentication sigma protocol transcripts using the same Merkle DAG substrate as
-the data itself, but without unnecessary additional code complexity cost.
-
-Note that this would simplify both federated identity and PKI systems (which are
-essentially an early implementation of DLT architecture).
-
-Check out the [keystone-gib README](./archive/keystone-gib/README.md) for more details.
-=======
 # :construction: refactor in progress :construction:
 
 Currently I'm breaking out code from here and solidifying the overall architectural approach.
@@ -105,5 +12,4 @@
 * [ts-gib](https://gitlab.com/ibgib/ts-gib) - ibgib's unique DLT graphing primitives
 * [core-gib](https://gitlab.com/ibgib/core-gib) - common core functionailty to be used in ibgib front ends
 * [encrypt-gib](https://github.com/wraiford/encrypt-gib) - standalone cryptographic library with custom hash-based encryption
-* [ibgib (cli)](https://gitlab.com/ibgib/ibgib) - cli front end
->>>>>>> e1d0637a
+* [ibgib (cli)](https://gitlab.com/ibgib/ibgib) - cli front end